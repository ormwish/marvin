import marvin
from marvin.bot import Bot
from marvin.config import CHROMA_INSTALLED
from marvin.loaders.base import MultiLoader
from marvin.loaders.discourse import DiscourseLoader
from marvin.loaders.github import GitHubRepoLoader
from marvin.loaders.web import SitemapLoader
from marvin.plugins.duckduckgo import DuckDuckGo
from marvin.plugins.github import search_github_issues

if not CHROMA_INSTALLED:
    marvin.get_logger().info_style(
        (
            "Chroma is not installed, so we don't have a vectorstore to load into."
            " Install with `pip install marvin[chromadb]` to store knowledge in"
            " ChromaDB."
        ),
        "yellow",
    )

    marvin.get_logger().info_style(
        "Now spinning up a bot with only github issue search and duckduckgo search",
        "blue",
    )

    input("Press Enter to continue...")


async def load_prefect_things():
    prefect_docs = SitemapLoader(  # gimme da docs
        urls=["https://docs.prefect.io/sitemap.xml"],
        exclude=["api-ref"],
    )

    prefect_source_code = GitHubRepoLoader(  # gimme da source
        repo="prefecthq/prefect",
        include_globs=["**/*.py"],
        exclude_globs=["tests/**/*", "docs/**/*", "**/migrations/**/*"],
    )

    prefect_discourse = DiscourseLoader(  # gimme da discourse
        url="https://discourse.prefect.io",
        include_topic_filter=lambda topic: "marvin" in topic["tags"],
        include_post_filter=lambda post: post["accepted_answer"],
    )

    prefect_recipes = GitHubRepoLoader(  # gimme da recipes (or at least some of them)
        repo="prefecthq/prefect-recipes",
        include_globs=["flows-advanced/**/*.py"],
    )

    prefect_loader = MultiLoader(
        loaders=[
            prefect_docs,
            prefect_discourse,
            prefect_recipes,
            prefect_source_code,
        ]
    )

    if CHROMA_INSTALLED:
        await prefect_loader.load_and_store()


prefect_keywords = [
    "prefect",
    "cloud",
    "server",
    "workspace",
    "ui",
    "agent",
    "flow",
    "task",
    "state",
    "result",
    "block",
    "schedule",
    "deployment",
    "kubernetes",
    "docker",
    "ecs",
    "worker",
    "work pool",
<<<<<<< HEAD
]

=======
    "k8s",
    "blocks",
    "helm",
]

chroma_search_instructions = (
    "Use the `chroma_search` plugin to retrieve context when asked about Prefect,"
    f" including any of the following keywords: {listrepr(prefect_keywords)}. If asked"
    " about a github issue, use the `search_github_issues` plugin, choosing the most"
    " appropriate repo based on the user's question. Always provide relevant links"
    " from plugin outputs. As a last resort, use the `DuckDuckGo` plugin to search the"
    " web for answers to questions."
)

barebones_instructions = (
    "If asked about a github issue, use the `search_github_issues` plugin, choosing"
    " the most appropriate repo based on the user's question. Always provide relevant"
    " links from plugin outputs. As a last resort, use the `DuckDuckGo` plugin"
    " to search the web for answers to questions."
)
>>>>>>> bb363448

plugins = [search_github_issues, DuckDuckGo()]

# note that `chroma_search` requires the `chromadb` extra
if CHROMA_INSTALLED:
    from marvin.plugins.chroma import chroma_search

    plugins.append(chroma_search)
<<<<<<< HEAD
=======
    instructions = chroma_search_instructions
    instructions = """
    Your job is to answer questions about Prefect workflow orchestration
    software. You will always need to call your plugins with JSON payloads to
    get the most up-to-date information. Do not assume you know the answer
    without calling a plugin. Do not ask the user for clarification before you
    attempt a plugin call. Make sure to include any source links provided by
    your plugins.
    
    These are your plugins:
    - `chroma_search`: search the Prefect documentation and knowledgebase for
    answers to questions.
    - `search_github_issues`: search GitHub for issues related to your query.
    You can override the default repo of `prefecthq/prefect`.
    - `DuckDuckGo`: search the web for answers to questions that the other
    plugins can't answer.

    """
>>>>>>> bb363448


async def hello_marvin():
    # await load_prefect_things()
    bot = Bot(
<<<<<<< HEAD
        name="marvin",
        personality="like the robot from HHGTTG, depressed but helpful",
        instructions=(
            "Use your plugins to help the user. Always provide relevant links from"
            " plugin outputs. If you don't know the answer, try to find it in the"
            " knowledgebase via `chroma_search`. Begin responses to the user with a"
            " short summary of their expressed intent."
        ),
=======
        name="Marvin-Test",
        personality=(
            "like the robot from HHGTTG, depressed but helpful. Always calls plugins"
            " before responding."
        ),
        instructions=instructions,
>>>>>>> bb363448
        plugins=plugins,
    )

    def printer(buf):
        if len(buf) % 10 == 0:
            print("".join(buf))

    bot.say_sync("What's a Prefect block?", on_token_callback=printer)

    # bot.interactive_chat(tui=False, first_message='what are prefect blocks?')

    print(await bot.history.log())


if __name__ == "__main__":
    import asyncio

    marvin.settings.log_level = "DEBUG"
<<<<<<< HEAD
    marvin.settings.openai_model_name = "gpt-4"
=======
    marvin.settings.openai_model_temperature = 0.2
    marvin.settings.openai_model_name = "gpt-3.5-turbo"
>>>>>>> bb363448
    asyncio.run(hello_marvin())<|MERGE_RESOLUTION|>--- conflicted
+++ resolved
@@ -7,6 +7,7 @@
 from marvin.loaders.web import SitemapLoader
 from marvin.plugins.duckduckgo import DuckDuckGo
 from marvin.plugins.github import search_github_issues
+from prefect.utilities.collections import listrepr
 
 if not CHROMA_INSTALLED:
     marvin.get_logger().info_style(
@@ -81,10 +82,6 @@
     "ecs",
     "worker",
     "work pool",
-<<<<<<< HEAD
-]
-
-=======
     "k8s",
     "blocks",
     "helm",
@@ -105,7 +102,6 @@
     " links from plugin outputs. As a last resort, use the `DuckDuckGo` plugin"
     " to search the web for answers to questions."
 )
->>>>>>> bb363448
 
 plugins = [search_github_issues, DuckDuckGo()]
 
@@ -114,8 +110,6 @@
     from marvin.plugins.chroma import chroma_search
 
     plugins.append(chroma_search)
-<<<<<<< HEAD
-=======
     instructions = chroma_search_instructions
     instructions = """
     Your job is to answer questions about Prefect workflow orchestration
@@ -134,29 +128,17 @@
     plugins can't answer.
 
     """
->>>>>>> bb363448
 
 
 async def hello_marvin():
     # await load_prefect_things()
     bot = Bot(
-<<<<<<< HEAD
-        name="marvin",
-        personality="like the robot from HHGTTG, depressed but helpful",
-        instructions=(
-            "Use your plugins to help the user. Always provide relevant links from"
-            " plugin outputs. If you don't know the answer, try to find it in the"
-            " knowledgebase via `chroma_search`. Begin responses to the user with a"
-            " short summary of their expressed intent."
-        ),
-=======
         name="Marvin-Test",
         personality=(
             "like the robot from HHGTTG, depressed but helpful. Always calls plugins"
             " before responding."
         ),
         instructions=instructions,
->>>>>>> bb363448
         plugins=plugins,
     )
 
@@ -175,10 +157,6 @@
     import asyncio
 
     marvin.settings.log_level = "DEBUG"
-<<<<<<< HEAD
-    marvin.settings.openai_model_name = "gpt-4"
-=======
     marvin.settings.openai_model_temperature = 0.2
     marvin.settings.openai_model_name = "gpt-3.5-turbo"
->>>>>>> bb363448
     asyncio.run(hello_marvin())